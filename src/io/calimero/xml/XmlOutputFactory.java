--- conflicted
+++ resolved
@@ -1,10 +1,6 @@
 /*
     Calimero 2 - A library for KNX network access
-<<<<<<< HEAD
     Copyright (c) 2015, 2023 B. Malinowsky
-=======
-    Copyright (c) 2015, 2022 B. Malinowsky
->>>>>>> ccef2563
 
     This program is free software; you can redistribute it and/or modify
     it under the terms of the GNU General Public License as published by
@@ -46,12 +42,9 @@
 import java.io.OutputStreamWriter;
 import java.io.UnsupportedEncodingException;
 import java.io.Writer;
-<<<<<<< HEAD
-import java.nio.charset.StandardCharsets;
-=======
 import java.lang.System.Logger;
 import java.lang.invoke.MethodHandles;
->>>>>>> ccef2563
+import java.nio.charset.StandardCharsets;
 import java.util.HashMap;
 import java.util.Map;
 
