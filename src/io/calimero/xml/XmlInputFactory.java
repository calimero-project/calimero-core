/*
    Calimero 2 - A library for KNX network access
<<<<<<< HEAD
    Copyright (c) 2006, 2023 B. Malinowsky
=======
    Copyright (c) 2006, 2022 B. Malinowsky
>>>>>>> ccef2563

    This program is free software; you can redistribute it and/or modify
    it under the terms of the GNU General Public License as published by
    the Free Software Foundation; either version 2 of the License, or
    (at your option) any later version.

    This program is distributed in the hope that it will be useful,
    but WITHOUT ANY WARRANTY; without even the implied warranty of
    MERCHANTABILITY or FITNESS FOR A PARTICULAR PURPOSE. See the
    GNU General Public License for more details.

    You should have received a copy of the GNU General Public License
    along with this program; if not, write to the Free Software
    Foundation, Inc., 59 Temple Place, Suite 330, Boston, MA  02111-1307  USA

    Linking this library statically or dynamically with other modules is
    making a combined work based on this library. Thus, the terms and
    conditions of the GNU General Public License cover the whole
    combination.

    As a special exception, the copyright holders of this library give you
    permission to link this library with independent modules to produce an
    executable, regardless of the license terms of these independent
    modules, and to copy and distribute the resulting executable under terms
    of your choice, provided that you also meet, for each linked independent
    module, the terms and conditions of the license of that module. An
    independent module is a module which is not derived from or based on
    this library. If you modify this library, you may extend this exception
    to your version of the library, but you are not obligated to do so. If
    you do not wish to do so, delete this exception statement from your
    version.
*/

package io.calimero.xml;

import static java.lang.System.Logger.Level.TRACE;

import java.io.InputStream;
import java.io.InputStreamReader;
import java.io.Reader;
import java.io.UnsupportedEncodingException;
<<<<<<< HEAD
import java.nio.charset.StandardCharsets;
=======
import java.lang.System.Logger;
import java.lang.invoke.MethodHandles;
import java.nio.charset.Charset;
>>>>>>> ccef2563
import java.util.HashMap;
import java.util.Map;

import io.calimero.log.LogService;

/**
 * Creates XML stream readers for working with XML resources. The factory tries to obtain a platform
 * reader implementation; if that fails, it might fall back on an internal minimal stream reader
 * implementation.
 *
 * @author B. Malinowsky
 */
public final class XmlInputFactory // extends XMLInputFactory
{
	private static final Logger l = LogService.getLogger(MethodHandles.lookup().lookupClass());

	private final Map<String, Object> config = new HashMap<>();
	private static final String RESOLVER = "javax.xml.stream.resolver";

	private XmlInputFactory() {}

	/**
	 * Returns a new instance of the XML factory.
	 *
	 * @return XmlInputFactory object
	 */
	public static XmlInputFactory newInstance()
	{
		return new XmlInputFactory();
	}

	/**
	 * Creates a {@link XmlReader} to read the XML resource located by the specified identifier.
	 * <p>
	 * On closing the created XML reader, the {@link Reader} set as input for the XML reader will
	 * get closed as well.
	 *
	 * @param baseUri location identifier of the XML resource
	 * @return XML reader
	 * @throws KNXMLException if creation of the reader failed or XML resource can't be resolved
	 */
	public XmlReader createXMLReader(final String baseUri) throws KNXMLException
	{
		final XmlResolver res = new XmlResolver();
		final InputStream is = (InputStream) res.resolveEntity(null, null, baseUri, null);
		return create(res, is);
	}

	private static XmlReader create(final XmlResolver resolver, final InputStream is)
	{
		try {
			final XmlStreamReaderProxy r = XmlStreamReaderProxy.createXmlReader(is, is);
			l.log(TRACE, "using StaX XMLStreamReader {0}", r.r.getClass().getName());
			return r;
		}
		catch (Exception | Error e) {
			l.log(TRACE, "no StaX implementation found ({0}), using internal XMLStreamReader", e.toString());
			// we fall back on our own minimal implementation
		}
		return new DefaultXmlReader(resolver.getInputReader(is), true);
	}

	public XmlReader createXMLStreamReader(final Reader reader)
	{
		try {
			final XmlStreamReaderProxy r = XmlStreamReaderProxy.createXmlReader(reader);
			l.log(TRACE, "using StaX XMLStreamReader {0}", r.r.getClass().getName());
			return r;
		}
		catch (Exception | Error e) {
			l.log(TRACE, "no StaX implementation found ({0}), using internal XMLStreamReader", e.toString());
			// we fall back on our own minimal implementation
		}
		return new DefaultXmlReader(reader, false);
	}

	public XmlReader createXMLStreamReader(final InputStream stream)
	{
		return createXMLStreamReader(new InputStreamReader(stream, StandardCharsets.UTF_8));
	}

	public XmlReader createXMLStreamReader(final InputStream stream, final String encoding)
	{
		try {
			return createXMLStreamReader(new InputStreamReader(stream, encoding));
		}
		catch (final UnsupportedEncodingException e) {
			throw new KNXMLException("XML stream reader with encoding " + encoding, e);
		}
	}

	public XmlReader createXMLStreamReader(final String systemId, final InputStream stream)
	{
		return createXMLStreamReader(stream);
	}

	public XmlReader createXMLStreamReader(final String systemId, final Reader reader)
	{
		return createXMLStreamReader(reader);
	}

	public XmlResolver getXMLResolver()
	{
		return (XmlResolver) config.get(RESOLVER);
	}

	public void setXMLResolver(final XmlResolver resolver)
	{
		config.put(RESOLVER, resolver);
	}

	public void setProperty(final String name, final Object value) throws IllegalArgumentException
	{
		config.put(name, value);
	}

	public Object getProperty(final String name) throws IllegalArgumentException
	{
		return config.get(name);
	}

	public boolean isPropertySupported(final String name)
	{
		return config.containsKey(name) && config.get(name).equals(Boolean.TRUE);
	}
}<|MERGE_RESOLUTION|>--- conflicted
+++ resolved
@@ -1,10 +1,6 @@
 /*
     Calimero 2 - A library for KNX network access
-<<<<<<< HEAD
     Copyright (c) 2006, 2023 B. Malinowsky
-=======
-    Copyright (c) 2006, 2022 B. Malinowsky
->>>>>>> ccef2563
 
     This program is free software; you can redistribute it and/or modify
     it under the terms of the GNU General Public License as published by
@@ -46,13 +42,9 @@
 import java.io.InputStreamReader;
 import java.io.Reader;
 import java.io.UnsupportedEncodingException;
-<<<<<<< HEAD
-import java.nio.charset.StandardCharsets;
-=======
 import java.lang.System.Logger;
 import java.lang.invoke.MethodHandles;
-import java.nio.charset.Charset;
->>>>>>> ccef2563
+import java.nio.charset.StandardCharsets;
 import java.util.HashMap;
 import java.util.Map;
 
