--- conflicted
+++ resolved
@@ -1,11 +1,6 @@
 /*
-<<<<<<< HEAD
     Calimero 3 - A library for KNX network access
-    Copyright (c) 2014, 2022 B. Malinowsky
-=======
-    Calimero 2 - A library for KNX network access
     Copyright (c) 2014, 2023 B. Malinowsky
->>>>>>> ba39e8d2
 
     This program is free software; you can redistribute it and/or modify
     it under the terms of the GNU General Public License as published by
