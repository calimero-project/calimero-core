/*
    Calimero 2 - A library for KNX network access
    Copyright (c) 2006, 2014 B. Malinowsky

    This program is free software; you can redistribute it and/or modify
    it under the terms of the GNU General Public License as published by
    the Free Software Foundation; either version 2 of the License, or
    (at your option) any later version.

    This program is distributed in the hope that it will be useful,
    but WITHOUT ANY WARRANTY; without even the implied warranty of
    MERCHANTABILITY or FITNESS FOR A PARTICULAR PURPOSE. See the
    GNU General Public License for more details.

    You should have received a copy of the GNU General Public License
    along with this program; if not, write to the Free Software
    Foundation, Inc., 59 Temple Place, Suite 330, Boston, MA  02111-1307  USA

    Linking this library statically or dynamically with other modules is
    making a combined work based on this library. Thus, the terms and
    conditions of the GNU General Public License cover the whole
    combination.

    As a special exception, the copyright holders of this library give you
    permission to link this library with independent modules to produce an
    executable, regardless of the license terms of these independent
    modules, and to copy and distribute the resulting executable under terms
    of your choice, provided that you also meet, for each linked independent
    module, the terms and conditions of the license of that module. An
    independent module is a module which is not derived from or based on
    this library. If you modify this library, you may extend this exception
    to your version of the library, but you are not obligated to do so. If
    you do not wish to do so, delete this exception statement from your
    version.
*/

package tuwien.auto.calimero.mgmt;

import java.util.ArrayList;
import java.util.Iterator;
import java.util.LinkedList;
import java.util.List;

import org.slf4j.Logger;

import tuwien.auto.calimero.CloseEvent;
import tuwien.auto.calimero.DataUnitBuilder;
import tuwien.auto.calimero.DetachEvent;
import tuwien.auto.calimero.FrameEvent;
import tuwien.auto.calimero.IndividualAddress;
import tuwien.auto.calimero.Priority;
import tuwien.auto.calimero.cemi.CEMI;
import tuwien.auto.calimero.cemi.CEMILData;
import tuwien.auto.calimero.exception.KNXIllegalArgumentException;
import tuwien.auto.calimero.exception.KNXIllegalStateException;
import tuwien.auto.calimero.exception.KNXInvalidResponseException;
import tuwien.auto.calimero.exception.KNXRemoteException;
import tuwien.auto.calimero.exception.KNXTimeoutException;
import tuwien.auto.calimero.link.KNXLinkClosedException;
import tuwien.auto.calimero.link.KNXNetworkLink;
import tuwien.auto.calimero.log.LogManager;

/**
 * Implementation of management client.
 * <p>
 * Uses {@link TransportLayer} internally for communication. <br>
 * All management service methods invoked after a detach of the network link are allowed
 * to throw {@link KNXIllegalStateException}.
 *
 * @author B. Malinowsky
 */
public class ManagementClientImpl implements ManagementClient
{
	private static final int ADC_READ = 0x0180;
	private static final int ADC_RESPONSE = 0x01C0;

	private static final int AUTHORIZE_READ = 0x03D1;
	private static final int AUTHORIZE_RESPONSE = 0x03D2;

	private static final int DOA_WRITE = 0x3E0;
	private static final int DOA_READ = 0x3E1;
	private static final int DOA_RESPONSE = 0x3E2;
	private static final int DOA_SELECTIVE_READ = 0x3E3;

	private static final int IND_ADDR_READ = 0x0100;
	private static final int IND_ADDR_RESPONSE = 0x0140;
	private static final int IND_ADDR_WRITE = 0xC0;

	private static final int IND_ADDR_SN_READ = 0x03DC;
	private static final int IND_ADDR_SN_RESPONSE = 0x03DD;
	private static final int IND_ADDR_SN_WRITE = 0x03DE;

	private static final int DEVICE_DESC_READ = 0x300;
	private static final int DEVICE_DESC_RESPONSE = 0x340;

	private static final int KEY_WRITE = 0x03D3;
	private static final int KEY_RESPONSE = 0x03D4;

	private static final int MEMORY_READ = 0x0200;
	private static final int MEMORY_RESPONSE = 0x0240;
	private static final int MEMORY_WRITE = 0x0280;

	private static final int PROPERTY_DESC_READ = 0x03D8;
	private static final int PROPERTY_DESC_RESPONSE = 0x03D9;

	private static final int PROPERTY_READ = 0x03D5;
	private static final int PROPERTY_RESPONSE = 0x03D6;
	private static final int PROPERTY_WRITE = 0x03D7;

	// serves as both req and res
	private static final int RESTART = 0x0380;

	private class TLListener implements TransportListener
	{
		TLListener()
		{}

		public void broadcast(final FrameEvent e)
		{
			checkResponse(e);
		}

		public void dataConnected(final FrameEvent e)
		{
			checkResponse(e);
		}

		public void dataIndividual(final FrameEvent e)
		{
			checkResponse(e);
		}

		public void disconnected(final Destination d)
		{}

		public void group(final FrameEvent e)
		{}

		public void detached(final DetachEvent e)
		{}

		public void linkClosed(final CloseEvent e)
		{
			logger.info("attached link was closed");
		}

		private void checkResponse(final FrameEvent e)
		{
			if (svcResponse != 0) {
				final byte[] tpdu = e.getFrame().getPayload();
				//logger.trace("check response: " + e.getFrame());
				if (DataUnitBuilder.getAPDUService(tpdu) == svcResponse)
					synchronized (indications) {
						indications.add(e);
						indications.notify();
					}
			}
		}
	};

	private final TransportLayer tl;
	private final TLListener tlListener = new TLListener();
	private volatile Priority priority = Priority.LOW;
	private volatile int responseTimeout = 5000; // [ms]
	private final List<FrameEvent> indications = new LinkedList<>();
	private volatile int svcResponse;
	private volatile boolean detached;
	private final Logger logger;

	/**
	 * Creates a new management client attached to the supplied KNX network link.
	 * <p>
	 * The log service used by this management client is named "MC " +
	 * <code>link.getName()</code>.
	 *
	 * @param link network link used for communication with a KNX network
	 * @throws KNXLinkClosedException if the network link is closed
	 */
	public ManagementClientImpl(final KNXNetworkLink link) throws KNXLinkClosedException
	{
		this(link, new TransportLayerImpl(link));
	}

	ManagementClientImpl(final KNXNetworkLink link, final TransportLayer transportLayer)
	{
		tl = transportLayer;
		tl.addTransportListener(tlListener);
		logger = LogManager.getManager().getSlf4jLogger("MC " + link.getName());
	}

	/* (non-Javadoc)
	 * @see tuwien.auto.calimero.mgmt.ManagementClient#setResponseTimeout(int)
	 */
	public void setResponseTimeout(final int timeout)
	{
		if (timeout <= 0)
			throw new KNXIllegalArgumentException("timeout not > 0");
		responseTimeout = timeout * 1000;
	}

	/* (non-Javadoc)
	 * @see tuwien.auto.calimero.mgmt.ManagementClient#getResponseTimeout()
	 */
	public int getResponseTimeout()
	{
		return responseTimeout / 1000;
	}

	/* (non-Javadoc)
	 * @see tuwien.auto.calimero.mgmt.ManagementClient#setPriority
	 * (tuwien.auto.calimero.Priority)
	 */
	public void setPriority(final Priority p)
	{
		priority = p;
	}

	/* (non-Javadoc)
	 * @see tuwien.auto.calimero.mgmt.ManagementClient#getPriority()
	 */
	public Priority getPriority()
	{
		return priority;
	}

	/* (non-Javadoc)
	 * @see tuwien.auto.calimero.mgmt.ManagementClient#createDestination
	 * (tuwien.auto.calimero.IndividualAddress, boolean)
	 */
	public Destination createDestination(final IndividualAddress remote,
		final boolean connectionOriented)
	{
		return tl.createDestination(remote, connectionOriented);
	}

	/* (non-Javadoc)
	 * @see tuwien.auto.calimero.mgmt.ManagementClient#createDestination
	 * (tuwien.auto.calimero.IndividualAddress, boolean, boolean, boolean)
	 */
	public Destination createDestination(final IndividualAddress remote,
		final boolean connectionOriented, final boolean keepAlive, final boolean verifyMode)
	{
		return tl.createDestination(remote, connectionOriented, keepAlive, verifyMode);
	}

	/* (non-Javadoc)
	 * @see tuwien.auto.calimero.mgmt.ManagementClient#writeAddress
	 * (tuwien.auto.calimero.IndividualAddress)
	 */
	public void writeAddress(final IndividualAddress newAddress) throws KNXTimeoutException,
		KNXLinkClosedException
	{
		tl.broadcast(false, Priority.SYSTEM,
				DataUnitBuilder.createAPDU(IND_ADDR_WRITE, newAddress.toByteArray()));
	}

	/* (non-Javadoc)
	 * @see tuwien.auto.calimero.mgmt.ManagementClient#readAddress(boolean)
	 */
	public synchronized IndividualAddress[] readAddress(final boolean oneAddressOnly)
		throws KNXTimeoutException, KNXRemoteException, KNXLinkClosedException,
		InterruptedException
	{
		final List<IndividualAddress> l = new ArrayList<>();
		try {
			svcResponse = IND_ADDR_RESPONSE;
			tl.broadcast(false, Priority.SYSTEM,
					DataUnitBuilder.createCompactAPDU(IND_ADDR_READ, null));
			long wait = responseTimeout;
			final long end = System.currentTimeMillis() + wait;
			while (wait > 0) {
				l.add(new IndividualAddress(waitForResponse(null, 0, 0, wait)));
				if (oneAddressOnly)
					break;
				wait = end - System.currentTimeMillis();
			}
		}
		catch (final KNXTimeoutException e) {
			if (l.isEmpty())
				throw e;
		}
		finally {
			svcResponse = 0;
		}
		return l.toArray(new IndividualAddress[l.size()]);
	}

	/* (non-Javadoc)
	 * @see tuwien.auto.calimero.mgmt.ManagementClient#writeAddress
	 * (byte[], tuwien.auto.calimero.IndividualAddress)
	 */
	public void writeAddress(final byte[] serialNo, final IndividualAddress newAddress)
		throws KNXTimeoutException, KNXLinkClosedException
	{
		if (serialNo.length != 6)
			throw new KNXIllegalArgumentException("length of serial number not 6 bytes");
		final byte[] asdu = new byte[12];
		for (int i = 0; i < 6; ++i)
			asdu[i] = serialNo[i];
		asdu[6] = (byte) (newAddress.getRawAddress() >>> 8);
		asdu[7] = (byte) newAddress.getRawAddress();
		tl.broadcast(false, Priority.SYSTEM, DataUnitBuilder.createAPDU(IND_ADDR_SN_WRITE, asdu));
	}

	/* (non-Javadoc)
	 * @see tuwien.auto.calimero.mgmt.ManagementClient#readAddress(byte[])
	 */
	public synchronized IndividualAddress readAddress(final byte[] serialNo)
		throws KNXTimeoutException, KNXRemoteException, KNXLinkClosedException,
		InterruptedException
	{
		if (serialNo.length != 6)
			throw new KNXIllegalArgumentException("length of serial number not 6 bytes");
		try {
			svcResponse = IND_ADDR_SN_RESPONSE;
			tl.broadcast(false, Priority.SYSTEM,
					DataUnitBuilder.createAPDU(IND_ADDR_SN_READ, serialNo));
			return new IndividualAddress(waitForResponse(null, 10, 10, responseTimeout));
		}
		finally {
			svcResponse = 0;
		}
	}

	/* (non-Javadoc)
	 * @see tuwien.auto.calimero.mgmt.ManagementClient#writeDomainAddress(byte[])
	 */
	public void writeDomainAddress(final byte[] domain) throws KNXTimeoutException,
		KNXLinkClosedException
	{
		if (domain.length != 2 && domain.length != 6)
			throw new KNXIllegalArgumentException("invalid length of domain address");
		tl.broadcast(true, priority, DataUnitBuilder.createAPDU(DOA_WRITE, domain));
	}

	/* (non-Javadoc)
	 * @see tuwien.auto.calimero.mgmt.ManagementClient#readDomainAddress(boolean)
	 */
	public synchronized List<byte[]> readDomainAddress(final boolean oneDomainOnly)
		throws KNXLinkClosedException, KNXInvalidResponseException, KNXTimeoutException,
		InterruptedException
	{
		// we allow 6 bytes ASDU for RF domains
		return makeDOAs(readBroadcast(priority, DataUnitBuilder.createCompactAPDU(DOA_READ, null),
				DOA_RESPONSE, 6, 6, oneDomainOnly));
	}

	/* (non-Javadoc)
	 * @see tuwien.auto.calimero.mgmt.ManagementClient#readDomainAddress
	 * (byte[], tuwien.auto.calimero.IndividualAddress, int)
	 */
	public List<byte[]> readDomainAddress(final byte[] domain, final IndividualAddress start,
		final int range) throws KNXInvalidResponseException, KNXLinkClosedException,
		KNXTimeoutException, InterruptedException
	{
		if (domain.length != 2)
			throw new KNXIllegalArgumentException("length of domain address not 2 bytes");
		if (range < 0 || range > 255)
			throw new KNXIllegalArgumentException("range out of range [0..255]");
		final byte[] addr = start.toByteArray();
		return makeDOAs(readBroadcast(priority,
				DataUnitBuilder.createAPDU(DOA_SELECTIVE_READ, new byte[] { domain[0], domain[1],
					addr[0], addr[1], (byte) range }), DOA_RESPONSE, 2, 2, false));
	}

	/* (non-Javadoc)
	 * @see tuwien.auto.calimero.mgmt.ManagementClient#readDeviceDesc
	 * (tuwien.auto.calimero.mgmt.Destination, int)
	 */
	public byte[] readDeviceDesc(final Destination dst, final int descType)
		throws KNXInvalidResponseException, KNXDisconnectException, KNXTimeoutException,
		KNXLinkClosedException, InterruptedException
	{
		if (descType < 0 || descType > 63)
			throw new KNXIllegalArgumentException("descriptor type out of range [0..63]");
		final byte[] apdu = sendWait2(dst, priority, DataUnitBuilder.createCompactAPDU(
				DEVICE_DESC_READ, new byte[] { (byte) descType }), DEVICE_DESC_RESPONSE, 2, 14);
		final byte[] dd = new byte[apdu.length - 2];
		for (int i = 0; i < apdu.length - 2; ++i)
			dd[i] = apdu[2 + i];
		return dd;
	}

	/* (non-Javadoc)
	 * @see tuwien.auto.calimero.mgmt.ManagementClient#restart
	 * (tuwien.auto.calimero.mgmt.Destination)
	 */
	public void restart(final Destination dst) throws KNXTimeoutException, KNXLinkClosedException
	{
		try {
			restart(true, dst, 0, 0);
		}
		catch (final KNXRemoteException ignore) { }
		catch (final KNXDisconnectException ignore) { }
		catch (final InterruptedException ignore) { }
	}

	public int restart(final Destination dst, final int eraseCode, final int channel)
		throws KNXTimeoutException, KNXRemoteException, KNXLinkClosedException,
		KNXDisconnectException, InterruptedException
	{
		return restart(false, dst, eraseCode, channel);
	}

	// for erase codes 1,3,4 the channel should be 0
	private int restart(final boolean basic, final Destination dst, final int eraseCode,
		final int channel) throws KNXTimeoutException, KNXRemoteException, KNXLinkClosedException,
		KNXDisconnectException, InterruptedException
	{
		int time = 0;
		if (basic) {
			send(dst, priority, DataUnitBuilder.createCompactAPDU(RESTART, null), 0);
		}
		else {
			final byte[] sdu = new byte[] { 0x01, (byte) eraseCode, (byte) channel, };
			final byte[] send = DataUnitBuilder.createCompactAPDU(RESTART, sdu);
			final byte[] apdu = sendWait2(dst, priority, send, RESTART, 3, 3);
			// check we get a restart response
			if ((apdu[1] & 0x32) == 0)
				throw new KNXInvalidResponseException("restart response bit not set");
			// defined error codes: 0,1,2,3
			final String[] codes = new String[] { "Success", "Access Denied",
				"Unsupported Erase Code", "Invalid Channel Number", "Unknown Error" };
			final int error = Math.min(apdu[2] & 0xff, 4) ;
			if (error > 0)
				throw new KNXRemoteException("master reset: " + codes[error]);
			time = ((apdu[3] & 0xff) << 8) | (apdu[4] & 0xff);
		}

		if (dst.isConnectionOriented()) {
			// a remote endpoint is allowed to not send a TL disconnect before restart, but
			// a TL disconnect timeout shall not be treated as protocol error
			final Object lock = new Object();
			final TransportListener l = new TLListener()
			{
				public void disconnected(final Destination d)
				{
					if (d.equals(dst))
						synchronized (lock) {
							lock.notify();
						}
				};
			};
			tl.addTransportListener(l);
			try {
				synchronized (lock) {
					while (dst.getState() != Destination.DISCONNECTED)
						lock.wait();
				}
			}
			finally {
				tl.removeTransportListener(l);
			}
			// always force a disconnect from our side
			tl.disconnect(dst);
		}
		return time;
	}

	/* (non-Javadoc)
	 * @see tuwien.auto.calimero.mgmt.ManagementClient#readProperty
	 * (tuwien.auto.calimero.mgmt.Destination, int, int, int, int)
	 */
	public byte[] readProperty(final Destination dst, final int objIndex, final int propertyId,
		final int start, final int elements) throws KNXTimeoutException, KNXRemoteException,
		KNXDisconnectException, KNXLinkClosedException, InterruptedException
	{
		final List<byte[]> l = readProperty(dst, objIndex, propertyId, start, elements, true);
		if (l.isEmpty())
			throw new KNXTimeoutException("timeout waiting for property response");
		return l.get(0);
	}

	// as readProperty, but collects all responses until response timeout is reached
	List<byte[]> readProperty2(final Destination dst, final int objIndex, final int propertyId,
		final int start, final int elements) throws KNXTimeoutException, KNXRemoteException,
		KNXDisconnectException, KNXLinkClosedException, InterruptedException
	{
		return readProperty(dst, objIndex, propertyId, start, elements, false);
	}

<<<<<<< HEAD
	private List readProperty(final Destination dst, final int objIndex, final int propertyId,
=======
	private List<byte[]> readProperty(final Destination dst, final int objIndex, final int propertyId,
>>>>>>> 811b2125
		final int start, final int elements, final boolean oneResponseOnly)
		throws KNXTimeoutException, KNXRemoteException, KNXDisconnectException,
		KNXLinkClosedException, InterruptedException
	{
		if (objIndex < 0 || objIndex > 255 || propertyId < 0 || propertyId > 255
			|| start < 0 || start > 0xFFF || elements < 0 || elements > 15)
			throw new KNXIllegalArgumentException("argument value out of range");
		final byte[] asdu = new byte[4];
		asdu[0] = (byte) objIndex;
		asdu[1] = (byte) propertyId;
		asdu[2] = (byte) ((elements << 4) | ((start >>> 8) & 0xF));
		asdu[3] = (byte) start;

<<<<<<< HEAD
		final List responses;
=======
		final List<byte[]> responses;
>>>>>>> 811b2125
		synchronized (this) {
			try {
				send(dst, priority, DataUnitBuilder.createAPDU(PROPERTY_READ, asdu),
						PROPERTY_RESPONSE);
				// if we are waiting for several responses, we pass no from address to accept
				// messages from any sender
				responses = waitForResponses(oneResponseOnly ? dst.getAddress() : null, priority,
						4, 14, oneResponseOnly);
			}
			finally {
				svcResponse = 0;
			}
		}
		final List<byte[]> ret = new ArrayList<>();
		for (final Iterator<byte[]> i = responses.iterator(); i.hasNext();) {
			final byte[] apdu = i.next();
			try {
				ret.add(extractPropertyElements(apdu, elements));
			}
			catch (final KNXRemoteException e) {
				logger.warn("skip invalid property read response "
						+ DataUnitBuilder.toHex(apdu, ""), e);
			}
		}
		return ret;
	}

	/* (non-Javadoc)
	 * @see tuwien.auto.calimero.mgmt.ManagementClient#writeProperty
	 * (tuwien.auto.calimero.mgmt.Destination, int, int, int, int, byte[])
	 */
	public void writeProperty(final Destination dst, final int objIndex,
		final int propertyId, final int start, final int elements, final byte[] data)
		throws KNXTimeoutException, KNXRemoteException, KNXDisconnectException,
		KNXLinkClosedException, InterruptedException
	{
		if (objIndex < 0 || objIndex > 255 || propertyId < 0 || propertyId > 255 || start < 0
				|| start > 0xFFF || data.length == 0 || elements < 0 || elements > 15)
			throw new KNXIllegalArgumentException("argument value out of range");
		final byte[] asdu = new byte[4 + data.length];
		asdu[0] = (byte) objIndex;
		asdu[1] = (byte) propertyId;
		asdu[2] = (byte) ((elements << 4) | ((start >>> 8) & 0xF));
		asdu[3] = (byte) start;
		for (int i = 0; i < data.length; ++i)
			asdu[4 + i] = data[i];
		final byte[] send = DataUnitBuilder.createAPDU(PROPERTY_WRITE, asdu);
		final byte[] apdu = sendWait2(dst, priority, send, PROPERTY_RESPONSE, 4, 14);
		// if number of elements is 0, remote app had problems
		final int elems = (apdu[4] & 0xFF) >> 4;
		if (elems == 0)
			throw new KNXRemoteException("property write failed/forbidden");
		if (elems != elements)
			throw new KNXInvalidResponseException("number of elements differ");
		if (data.length != apdu.length - 6)
			throw new KNXInvalidResponseException("data lengths differ, bytes: "
				+ data.length + " written, " + (apdu.length - 6) + " response");
		// explicitly read back written properties
		for (int i = 4; i < asdu.length; ++i)
			if (apdu[2 + i] != asdu[i])
				throw new KNXRemoteException("read back failed (erroneous property data)");
	}

	/* (non-Javadoc)
	 * @see tuwien.auto.calimero.mgmt.ManagementClient#readPropertyDesc
	 * (tuwien.auto.calimero.mgmt.Destination, int, int, int)
	 */
	public byte[] readPropertyDesc(final Destination dst, final int objIndex,
		final int propertyId, final int propIndex) throws KNXTimeoutException,
		KNXRemoteException, KNXDisconnectException, KNXLinkClosedException,
		InterruptedException
	{
		if (objIndex < 0 || objIndex > 255 || propertyId < 0 || propertyId > 255
			|| propIndex < 0 || propIndex > 255)
			throw new KNXIllegalArgumentException("argument value out of range");
		final byte[] send = DataUnitBuilder.createAPDU(PROPERTY_DESC_READ, new byte[] {
			(byte) objIndex, (byte) propertyId, (byte) (propertyId == 0 ? propIndex : 0) });
		final byte[] apdu = sendWait2(dst, priority, send, PROPERTY_DESC_RESPONSE, 7, 7);
		// max_nr_elem field is a 4bit exponent + 12bit unsigned
		// on problem this field is 0
		if (apdu[6] == 0 && apdu[7] == 0)
			throw new KNXRemoteException("got no property description (object non-existant?)");
		return new byte[] { apdu[2], apdu[3], apdu[4], apdu[5], apdu[6], apdu[7], apdu[8] };
	}

	/* (non-Javadoc)
	 * @see tuwien.auto.calimero.mgmt.ManagementClient#readADC
	 * (tuwien.auto.calimero.mgmt.Destination, int, int)
	 */
	public int readADC(final Destination dst, final int channel, final int repeat)
		throws KNXTimeoutException, KNXDisconnectException, KNXRemoteException,
		KNXLinkClosedException, InterruptedException
	{
		if (channel < 0 || channel > 63 || repeat < 0 || repeat > 255)
			throw new KNXIllegalArgumentException("ADC arguments out of range");
		if (dst.isConnectionOriented())
			tl.connect(dst);
		else
			logger.error("doing read ADC in connectionless mode, " + dst.toString());
		final byte[] apdu = sendWait(dst, priority, DataUnitBuilder.createCompactAPDU(ADC_READ,
				new byte[] { (byte) channel, (byte) repeat }), ADC_RESPONSE, 3, 3);
		if (apdu[2] == 0)
			throw new KNXRemoteException("error reading value of A/D converter");
		return ((apdu[3] & 0xff) << 8) | apdu[4] & 0xff;
	}

	/* (non-Javadoc)
	 * @see tuwien.auto.calimero.mgmt.ManagementClient#readMemory
	 * (tuwien.auto.calimero.mgmt.Destination, int, int)
	 */
	public byte[] readMemory(final Destination dst, final int startAddr, final int bytes)
		throws KNXTimeoutException, KNXDisconnectException, KNXRemoteException,
		KNXLinkClosedException, InterruptedException
	{
		if (startAddr < 0 || startAddr > 0xFFFF || bytes < 1 || bytes > 63)
			throw new KNXIllegalArgumentException("argument value out of range");
		if (dst.isConnectionOriented())
			tl.connect(dst);
		else
			logger.error("doing read memory in connectionless mode, " + dst.toString());
		final byte[] apdu = sendWait(dst, priority,
			DataUnitBuilder.createCompactAPDU(MEMORY_READ, new byte[] { (byte) bytes,
				(byte) (startAddr >>> 8), (byte) startAddr }), MEMORY_RESPONSE, 2, 65);
		int no = apdu[1] & 0x3F;
		if (no == 0)
			throw new KNXRemoteException("could not read memory from 0x"
					+ Integer.toHexString(startAddr));
		final byte[] mem = new byte[no];
		while (--no >= 0)
			mem[no] = apdu[4 + no];
		return mem;
	}

	/* (non-Javadoc)
	 * @see tuwien.auto.calimero.mgmt.ManagementClient#writeMemory
	 * (tuwien.auto.calimero.mgmt.Destination, int, byte[])
	 */
	public void writeMemory(final Destination dst, final int startAddr, final byte[] data)
		throws KNXDisconnectException, KNXTimeoutException, KNXRemoteException,
		KNXLinkClosedException, InterruptedException
	{
		if (startAddr < 0 || startAddr > 0xFFFF || data.length == 0 || data.length > 63)
			throw new KNXIllegalArgumentException("argument value out of range");
		final byte[] asdu = new byte[data.length + 3];
		asdu[0] = (byte) data.length;
		asdu[1] = (byte) (startAddr >> 8);
		asdu[2] = (byte) startAddr;
		for (int i = 0; i < data.length; ++i)
			asdu[3 + i] = data[i];
		if (dst.isConnectionOriented())
			tl.connect(dst);
		else
			logger.error("doing write memory in connectionless mode, " + dst.toString());
		final byte[] send = DataUnitBuilder.createCompactAPDU(MEMORY_WRITE, asdu);
		if (dst.isVerifyMode()) {
			// explicitly read back data
			final byte[] apdu = sendWait(dst, priority, send, MEMORY_RESPONSE, 2, 65);
			if ((apdu[1] & 0x3f) == 0)
				throw new KNXRemoteException("remote app. could not write memory");
			if (apdu.length - 4 != data.length)
				throw new KNXInvalidResponseException("number of memory bytes differ");
			for (int i = 4; i < apdu.length; ++i)
				if (apdu[i] != asdu[i - 1])
					throw new KNXRemoteException("verify failed (erroneous memory data)");
		}
		else
			tl.sendData(dst, priority, send);
	}

	/* (non-Javadoc)
	 * @see tuwien.auto.calimero.mgmt.ManagementClient#authorize
	 * (tuwien.auto.calimero.mgmt.Destination, byte[])
	 */
	public int authorize(final Destination dst, final byte[] key)
		throws KNXDisconnectException, KNXTimeoutException, KNXRemoteException,
		KNXLinkClosedException, InterruptedException
	{
		if (key.length != 4)
			throw new KNXIllegalArgumentException("length of authorize key not 4 bytes");
		if (dst.isConnectionOriented())
			tl.connect(dst);
		else
			logger.error("doing authorize in connectionless mode, " + dst.toString());
		final byte[] asdu = new byte[] { 0, key[0], key[1], key[2], key[3] };
		final byte[] apdu = sendWait(dst, priority,
			DataUnitBuilder.createAPDU(AUTHORIZE_READ, asdu), AUTHORIZE_RESPONSE, 1, 1);
		final int level = apdu[2] & 0xff;
		if (level > 15)
			throw new KNXInvalidResponseException("authorization level out of range [0..15]");
		return level;
	}

	/* (non-Javadoc)
	 * @see tuwien.auto.calimero.mgmt.ManagementClient#writeKey
	 * (tuwien.auto.calimero.mgmt.Destination, int, byte[])
	 */
	public void writeKey(final Destination dst, final int level, final byte[] key)
		throws KNXTimeoutException, KNXDisconnectException, KNXRemoteException,
		KNXLinkClosedException, InterruptedException
	{
		// level 255 is free access
		if (level < 0 || level > 254 || key.length != 4)
			throw new KNXIllegalArgumentException("level out of range or key length not 4 bytes");
		if (dst.isConnectionOriented())
			tl.connect(dst);
		else
			logger.error("doing write key in connectionless mode, " + dst.toString());
		final byte[] apdu = sendWait(dst, priority,
			DataUnitBuilder.createAPDU(KEY_WRITE, new byte[] { (byte) level, key[0],
				key[1], key[2], key[3] }), KEY_RESPONSE, 1, 1);
		if ((apdu[1] & 0xFF) == 0xFF)
			throw new KNXRemoteException("access denied: current access level > write level");
	}

	/* (non-Javadoc)
	 * @see tuwien.auto.calimero.mgmt.ManagementClient#isOpen()
	 */
	public boolean isOpen()
	{
		return !detached;
	}

	/* (non-Javadoc)
	 * @see tuwien.auto.calimero.mgmt.ManagementClient#detach()
	 */
	public KNXNetworkLink detach()
	{
		final KNXNetworkLink lnk = tl.detach();
		if (lnk != null) {
			logger.info("detached from " + lnk.getName());
			LogManager.getManager().removeLogService(logger.getName());
		}
		detached = true;
		return lnk;
	}

	// helper which sets the expected svc response, and sends in CO or CL mode
	private void send(final Destination d, final Priority p, final byte[] apdu, final int response)
		throws KNXTimeoutException, KNXDisconnectException, KNXLinkClosedException
	{
		svcResponse = response;
		if (d.isConnectionOriented()) {
			tl.connect(d);
			tl.sendData(d, p, apdu);
		}
		else
			tl.sendData(d.getAddress(), p, apdu);
	}

	private synchronized byte[] sendWait(final Destination d, final Priority p,
		final byte[] apdu, final int response, final int minAsduLen, final int maxAsduLen)
		throws KNXDisconnectException, KNXTimeoutException, KNXInvalidResponseException,
		KNXLinkClosedException, InterruptedException
	{
		try {
			svcResponse = response;
			tl.sendData(d, p, apdu);
			return waitForResponse(d.getAddress(), minAsduLen, maxAsduLen, responseTimeout);
		}
		finally {
			svcResponse = 0;
		}
	}

	private synchronized byte[] sendWait2(final Destination d, final Priority p,
		final byte[] apdu, final int response, final int minAsduLen, final int maxAsduLen)
		throws KNXDisconnectException, KNXTimeoutException, KNXInvalidResponseException,
		KNXLinkClosedException, InterruptedException
	{
		try {
			send(d, p, apdu, response);
			return waitForResponse(d.getAddress(), minAsduLen, maxAsduLen, responseTimeout);
		}
		finally {
			svcResponse = 0;
		}
	}

	// timeout in milliseconds
	// min + max ASDU len are *not* including any field that contains ACPI
	private byte[] waitForResponse(final IndividualAddress from, final int minAsduLen,
		final int maxAsduLen, final long timeout) throws KNXInvalidResponseException,
		KNXTimeoutException, InterruptedException
	{
		long remaining = timeout;
		final long end = System.currentTimeMillis() + remaining;
		synchronized (indications) {
			while (remaining > 0) {
				while (indications.size() > 0) {
					final CEMI frame = indications.remove(0).getFrame();
					final byte[] apdu = frame.getPayload();
					if (svcResponse != DataUnitBuilder.getAPDUService(apdu))
						continue;
					// broadcasts set parameter from to null; we then accept every sender address
					if (from != null) {
						if (!((CEMILData) frame).getSource().equals(from))
							continue;
					}
					if (apdu.length < minAsduLen + 2 || apdu.length > maxAsduLen + 2) {
						final String s = "invalid ASDU response length " + (apdu.length - 2)
								+ " bytes, expected " + minAsduLen + " to " + maxAsduLen;
						logger.error("received response with " + s);
						throw new KNXInvalidResponseException(s);
					}
					if (svcResponse == IND_ADDR_RESPONSE || svcResponse == IND_ADDR_SN_RESPONSE)
						return ((CEMILData) frame).getSource().toByteArray();
					indications.clear();
					return apdu;
				}
				indications.wait(remaining);
				remaining = end - System.currentTimeMillis();
			}
		}
		throw new KNXTimeoutException("timeout occurred while waiting for data response");
	}

	private List<byte[]> waitForResponses(final IndividualAddress from, final Priority p,
		final int minAsduLen, final int maxAsduLen, final boolean oneOnly)
		throws KNXLinkClosedException, KNXInvalidResponseException, InterruptedException
	{
		final List<byte[]> l = new ArrayList<>();
		try {
			long wait = responseTimeout;
			final long end = System.currentTimeMillis() + wait;
			while (wait > 0) {
				l.add(waitForResponse(from, minAsduLen, maxAsduLen, wait));
				if (oneOnly)
					break;
				wait = end - System.currentTimeMillis();
			}
		}
		catch (final KNXTimeoutException e) {}
		return l;
	}

<<<<<<< HEAD
	private synchronized List readBroadcast(final Priority p, final byte[] apdu,
=======
	private synchronized List<byte[]> readBroadcast(final Priority p, final byte[] apdu,
>>>>>>> 811b2125
		final int response, final int minAsduLen, final int maxAsduLen, final boolean oneOnly)
		throws KNXLinkClosedException, KNXInvalidResponseException, KNXTimeoutException,
		InterruptedException
	{
		try {
			svcResponse = response;
			tl.broadcast(true, p, apdu);
			final List<byte[]> l = waitForResponses(null, p, minAsduLen, maxAsduLen, oneOnly);
			if (l.isEmpty())
				throw new KNXTimeoutException("timeout waiting for responses");
			return l;
		}
		finally {
			svcResponse = 0;
		}
	}

	// cut domain addresses out of APDUs
	private static List<byte[]> makeDOAs(final List<byte[]> l)
	{
		for (int i = 0; i < l.size(); ++i) {
			final byte[] pdu = l.get(i);
			l.set(i, DataUnitBuilder.copyOfRange(pdu, 2, pdu.length));
		}
		return l;
	}

	// returns property read.res element values
	private static byte[] extractPropertyElements(final byte[] apdu, final int elements)
		throws KNXRemoteException
	{
		// check if number of elements is 0, indicates access problem
		final int number = (apdu[4] & 0xFF) >>> 4;
		if (number == 0)
			throw new KNXRemoteException("property access failed/forbidden");
		if (number != elements)
			throw new KNXInvalidResponseException("number of elements differ");
		final byte[] prop = new byte[apdu.length - 6];
		for (int i = 0; i < prop.length; ++i)
			prop[i] = apdu[i + 6];
		return prop;
	}
}<|MERGE_RESOLUTION|>--- conflicted
+++ resolved
@@ -282,7 +282,7 @@
 		finally {
 			svcResponse = 0;
 		}
-		return l.toArray(new IndividualAddress[l.size()]);
+		return (IndividualAddress[]) l.toArray(new IndividualAddress[l.size()]);
 	}
 
 	/* (non-Javadoc)
@@ -479,11 +479,7 @@
 		return readProperty(dst, objIndex, propertyId, start, elements, false);
 	}
 
-<<<<<<< HEAD
-	private List readProperty(final Destination dst, final int objIndex, final int propertyId,
-=======
 	private List<byte[]> readProperty(final Destination dst, final int objIndex, final int propertyId,
->>>>>>> 811b2125
 		final int start, final int elements, final boolean oneResponseOnly)
 		throws KNXTimeoutException, KNXRemoteException, KNXDisconnectException,
 		KNXLinkClosedException, InterruptedException
@@ -497,11 +493,7 @@
 		asdu[2] = (byte) ((elements << 4) | ((start >>> 8) & 0xF));
 		asdu[3] = (byte) start;
 
-<<<<<<< HEAD
-		final List responses;
-=======
 		final List<byte[]> responses;
->>>>>>> 811b2125
 		synchronized (this) {
 			try {
 				send(dst, priority, DataUnitBuilder.createAPDU(PROPERTY_READ, asdu),
@@ -837,11 +829,7 @@
 		return l;
 	}
 
-<<<<<<< HEAD
-	private synchronized List readBroadcast(final Priority p, final byte[] apdu,
-=======
 	private synchronized List<byte[]> readBroadcast(final Priority p, final byte[] apdu,
->>>>>>> 811b2125
 		final int response, final int minAsduLen, final int maxAsduLen, final boolean oneOnly)
 		throws KNXLinkClosedException, KNXInvalidResponseException, KNXTimeoutException,
 		InterruptedException
