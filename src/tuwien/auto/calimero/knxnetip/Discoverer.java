--- conflicted
+++ resolved
@@ -736,11 +736,7 @@
 		}
 	}
 
-<<<<<<< HEAD
-	private static ExecutorService executor = Executor.scheduledExecutor();
-=======
-	private static final ExecutorService executor = Executor.executor();
->>>>>>> dd405444
+	private static final ExecutorService executor = Executor.scheduledExecutor();
 
 	private CompletableFuture<Void> receiveAsync(final DatagramChannel dc, final InetSocketAddress localEndpoint,
 		final Duration timeout, final String name, final Consumer< Result<SearchResponse>> notifyResponse) throws IOException
