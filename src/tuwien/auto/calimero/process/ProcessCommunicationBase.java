--- conflicted
+++ resolved
@@ -1,10 +1,6 @@
 /*
     Calimero 2 - A library for KNX network access
-<<<<<<< HEAD
-    Copyright (c) 2010, 2014 B. Malinowsky
-=======
     Copyright (c) 2010, 2015 B. Malinowsky
->>>>>>> e2c900c8
 
     This program is free software; you can redistribute it and/or modify
     it under the terms of the GNU General Public License as published by
@@ -237,20 +233,6 @@
 	 */
 	void write(GroupAddress dst, boolean control, int stepcode) throws KNXException;
 
-<<<<<<< HEAD
-=======
-	/**
-	 * @deprecated Use {@link #write(GroupAddress, float, boolean)}.
-	 * @param dst group destination to write to
-	 * @param value float value to write
-	 * @throws KNXTimeoutException on a timeout during send
-	 * @throws KNXFormatException on translation problem of the supplied datapoint value
-	 * @throws KNXLinkClosedException if network link to KNX network is closed
-	 * @throws KNXException on other write problems
-	 */
-	void write(GroupAddress dst, float value) throws KNXException;
-
->>>>>>> e2c900c8
 	/**
 	 * Writes a float datapoint value to a group destination.
 	 * <p>
