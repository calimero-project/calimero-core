--- conflicted
+++ resolved
@@ -50,12 +50,9 @@
 import java.net.SocketException;
 import java.net.UnknownHostException;
 import java.time.Duration;
-<<<<<<< HEAD
-=======
 import java.util.Arrays;
 import java.util.List;
 import java.util.concurrent.atomic.AtomicInteger;
->>>>>>> dd405444
 
 import org.junit.jupiter.api.AfterEach;
 import org.junit.jupiter.api.BeforeEach;
@@ -63,6 +60,7 @@
 
 import tag.KnxSecure;
 import tag.KnxnetIP;
+import tag.KnxnetIPSequential;
 import tuwien.auto.calimero.CloseEvent;
 import tuwien.auto.calimero.FrameEvent;
 import tuwien.auto.calimero.GroupAddress;
@@ -402,6 +400,27 @@
 	}
 
 	@Test
+	@KnxnetIPSequential
+	void runNotifierOnlyAfterEstablishingConnection()
+	{
+		// create some links that fail during construction
+		final InetSocketAddress sa = new InetSocketAddress(0);
+		assertThrows(KNXException.class, () -> KNXNetworkLinkIP.newTunnelingLink(sa, sa, false, new TPSettings()),
+				"no KNXnet/IP server with wildcard IP");
+		assertThrows(KNXException.class, () -> KNXNetworkLinkIP.newTunnelingLink(sa,
+				new InetSocketAddress("1.0.0.1", 3671), false, new TPSettings()), "no KNXnet/IP server with that IP");
+
+		final Thread[] threads = new Thread[Thread.activeCount() + 10];
+		final int active = Thread.enumerate(threads);
+		assertTrue(active <= threads.length);
+
+		final List<Thread> list = Arrays.asList(threads).subList(0, active);
+		final long cnt = list.stream().map(Thread::getName).filter(s -> s.equals("Calimero link notifier")).count();
+		// we should only have our two initial link notifiers running, not the failed ones
+		assertEquals(2, cnt, "running notifiers");
+	}
+
+	@Test
 	@KnxSecure
 	void secureRoutingLink() throws KNXException, SocketException, InterruptedException {
 		final NetworkInterface netif = Util.localInterface();
