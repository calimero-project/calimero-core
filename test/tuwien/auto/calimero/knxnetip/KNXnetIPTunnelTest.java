--- conflicted
+++ resolved
@@ -221,11 +221,7 @@
 	}
 
 	@Test
-<<<<<<< HEAD
-	void testFIFOSend() throws KNXException, InterruptedException, ExecutionException
-=======
 	void fifoSend() throws KNXException, InterruptedException, ExecutionException
->>>>>>> dd405444
 	{
 		final int sends = 10;
 		final List<CEMILData> frames = new Vector<>();
@@ -243,11 +239,7 @@
 		newTunnel();
 
 		final var tasks = Collections.nCopies(sends, sender);
-<<<<<<< HEAD
 		final var all = Executor.scheduledExecutor().invokeAll(tasks);
-=======
-		final var all = Executor.executor().invokeAll(tasks);
->>>>>>> dd405444
 		for (final var f : all)
 			f.get();
 
