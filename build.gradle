--- conflicted
+++ resolved
@@ -20,31 +20,18 @@
 group = 'io.calimero'
 version = '3.0-SNAPSHOT'
 
-<<<<<<< HEAD
-group = 'com.github.calimero'
-version = '2.6-SNAPSHOT'
-
 sourceCompatibility = 19
 targetCompatibility = 19
-=======
-sourceCompatibility = 17
-targetCompatibility = 17
->>>>>>> 104731d0
 
 java {
     withSourcesJar()
     withJavadocJar()
 }
 
-<<<<<<< HEAD
 tasks.withType(JavaExec) { jvmArgs += "--enable-preview" }
 
-tasks.withType(Jar) {
-	from("${projectDir}") {
-=======
 tasks.withType(Jar).configureEach {
     from("${projectDir}") {
->>>>>>> 104731d0
         include 'LICENSE.txt'
         into "META-INF"
     }
