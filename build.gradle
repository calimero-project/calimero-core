plugins {
  id "com.github.ben-manes.versions" version "0.44.0"
  id 'maven-publish'
  id 'signing'
  id "org.gradle.test-retry" version "1.4.1"
}

repositories {
    mavenCentral()
    maven { url 'https://oss.sonatype.org/content/repositories/snapshots' }
}

ext.junitJupiterVersion = '5.9.1'
ext.desc = 'Calimero, a free KNX network library'

apply plugin: 'java-library'
apply plugin:'application'

group = 'com.github.calimero'
version = '2.6-SNAPSHOT'

sourceCompatibility = 19
targetCompatibility = 19

java {
    withSourcesJar()
    withJavadocJar()
}

tasks.withType(JavaExec) { jvmArgs += "--enable-preview" }

tasks.withType(Jar) {
	from("${projectDir}") {
        include 'LICENSE.txt'
        into "META-INF"
    }
    if (name.equals('sourcesJar')) {
    	from("${projectDir}") {
		    include 'README.md'
        }
    }
}

compileJava.options.encoding = 'UTF-8'
compileTestJava.options.encoding = 'UTF-8'
javadoc.options.encoding = 'UTF-8'


compileJava.options*.compilerArgs = [
	'-Xlint:all,-serial',
<<<<<<< HEAD
	"--limit-modules", "java.base,java.xml",
	"--enable-preview"
=======
	"--limit-modules", "java.base,java.xml"
>>>>>>> dd405444
]

compileTestJava.options*.compilerArgs = [
	'-Xlint:all',
	'-Xlint:-try',
]


mainClassName = 'tuwien.auto.calimero.Settings'

sourceSets {
    main {
        java.srcDirs = ['src']
        resources.srcDirs = ['resources']
    }
    test {
        java.srcDirs = ['test']
        java.exclude 'resources/', '**/.gradle'
        resources.srcDirs = ['test/resources']
    }
}

tasks.withType(Javadoc) {
    options.addStringOption("Xdoclint:-missing", '-quiet')
    options.addBooleanOption('-enable-preview', true)
	options.addStringOption("-release", "${targetCompatibility}")
}

jar {
	manifest {
		attributes 'Main-Class': mainClassName
	}
}

test {
	useJUnitPlatform() {
		excludeTags 'ft12', 'slow'
//		excludeTags 'knxnetip'
		testLogging {
//			exceptionFormat "full"
//			showStandardStreams true
		}
	}
<<<<<<< HEAD
	jvmArgs(['--enable-preview'])
=======
	retry {
		maxRetries = 2
		maxFailures = 20
	}
>>>>>>> dd405444
}

publishing {
    publications {
        mavenJava(MavenPublication) {
            artifactId = rootProject.name
            from components.java
            pom {
                name = 'Calimero core library (Loom)'
                description = 'Calimero, a free KNX network library'
                url = 'https://github.com/calimero-project/calimero-core'
                inceptionYear = '2006'
                licenses {
                    license {
                        name = "GNU General Public License, version 2, with the Classpath Exception"
                        url = 'LICENSE'
                    }
                }
                developers {
                    developer {
                        name = "Boris Malinowsky"
                        email = "b.malinowsky@gmail.com"
                    }
                }
                scm {
                    connection = 'scm:git:git://github.com:calimero-project/calimero-core.git'
                    url = 'https://github.com/calimero-project/calimero-core.git'
                }
            }
        }
    }
    repositories {
        maven {
            name 'maven'
            def releasesRepoUrl = "https://oss.sonatype.org/service/local/staging/deploy/maven2/"
            def snapshotsRepoUrl = "https://oss.sonatype.org/content/repositories/snapshots/"
            url = version.endsWith('SNAPSHOT') ? snapshotsRepoUrl : releasesRepoUrl
            credentials(PasswordCredentials)
        }
    }
}

signing {
    if (project.hasProperty("signing.keyId")) {
        sign publishing.publications.mavenJava
    }
}

dependencies {
    api 'org.slf4j:slf4j-api:1.7.36'
    api 'org.usb4java:usb4java-javax:1.3.0'

	testImplementation "org.junit.jupiter:junit-jupiter:${junitJupiterVersion}"
}<|MERGE_RESOLUTION|>--- conflicted
+++ resolved
@@ -48,12 +48,8 @@
 
 compileJava.options*.compilerArgs = [
 	'-Xlint:all,-serial',
-<<<<<<< HEAD
 	"--limit-modules", "java.base,java.xml",
 	"--enable-preview"
-=======
-	"--limit-modules", "java.base,java.xml"
->>>>>>> dd405444
 ]
 
 compileTestJava.options*.compilerArgs = [
@@ -97,14 +93,11 @@
 //			showStandardStreams true
 		}
 	}
-<<<<<<< HEAD
 	jvmArgs(['--enable-preview'])
-=======
 	retry {
 		maxRetries = 2
 		maxFailures = 20
 	}
->>>>>>> dd405444
 }
 
 publishing {
